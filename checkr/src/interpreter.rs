--- conflicted
+++ resolved
@@ -14,12 +14,6 @@
     pub fn zero(pg: &ProgramGraph) -> InterpreterMemory {
         Memory::from_targets(pg.fv(), |_| 0, |_| vec![])
     }
-}
-
-#[derive(Debug, Clone, Eq, Hash, PartialEq)]
-pub struct Configuration<N = Node> {
-    pub node: N,
-    pub memory: InterpreterMemory
 }
 
 #[derive(Debug, Clone, Copy, PartialEq, Eq, Hash, Serialize, Deserialize)]
@@ -30,14 +24,8 @@
     Terminated,
 }
 
-<<<<<<< HEAD
 #[derive(Debug, Clone, PartialEq, Eq, Hash, Serialize, Deserialize)]
-pub struct ProgramTrace<N = Node> {
-    pub state: ProgramState,
-=======
-#[derive(Debug, Clone, PartialEq, Eq, Serialize, Deserialize)]
 pub struct Configuration<N = Node> {
->>>>>>> a74039a8
     pub node: N,
     pub memory: InterpreterMemory,
 }
@@ -47,15 +35,6 @@
         Configuration {
             node: f(self.node),
             memory: self.memory,
-        }
-    }
-}
-
-impl<T: Clone> ProgramTrace<T> {
-    pub fn to_configuration(&self) -> Configuration<T> {
-        Configuration {
-            node: self.node.clone(),
-            memory: self.memory.clone()
         }
     }
 }
@@ -90,38 +69,18 @@
         };
         let mut trace = vec![state.clone()];
 
-<<<<<<< HEAD
-        while state.state == ProgramState::Running {
-            let potential_next_configurations = next_configurations(pg, &state.to_configuration());
-
-            let next_state = match potential_next_configurations.into_iter().next() {
-                Some(s) => ProgramTrace {
-                    state: ProgramState::Running,
-                    node: s.1.node,
-                    memory: s.1.memory
-                },
-                None if state.node == Node::End => ProgramTrace { state: ProgramState::Terminated, ..state },
-                None => ProgramTrace { state: ProgramState::Stuck, ..state}
-=======
         let termination = loop {
             if steps < 2 {
                 break TerminationState::Running;
             }
             steps -= 1;
 
-            let next = pg.outgoing(state.node).iter().find_map(|e| {
-                e.1.semantics(&state.memory)
-                    .map(|m| Configuration {
-                        node: e.2,
-                        memory: m,
-                    })
-                    .ok()
-            });
-            state = match next {
-                Some(s) => s,
+            let potential_next_configurations = next_configurations(pg, &state);
+
+            let next_state = match potential_next_configurations.into_iter().next() {
+                Some(s) => s.1,
                 None if state.node == Node::End => break TerminationState::Terminated,
                 None => break TerminationState::Stuck,
->>>>>>> a74039a8
             };
             state = next_state;
 
